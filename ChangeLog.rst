--- conflicted
+++ resolved
@@ -1,4 +1,3 @@
-<<<<<<< HEAD
 0.61.0 (unreleased)
 *******************
 
@@ -11,11 +10,9 @@
   originated, will be emailed.
 
 
-=======
 0.60.1 (2024-01-15)
 *******************
 
->>>>>>> 0ad6c512
 Fixes
 -----
 
